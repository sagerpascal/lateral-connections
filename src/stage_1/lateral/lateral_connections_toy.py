--- conflicted
+++ resolved
@@ -237,18 +237,10 @@
                 x_lateral_norm = (x_lateral_norm + self.ts * self.x_lateral_norm_prev) / (self.ts + 1)
             self.x_lateral_norm_prev = x_lateral_norm
 
-<<<<<<< HEAD
-            # TODO: Over timesteps; increase probability at beginning a little bit and slightly decrease this
-            #  additional boost over time -> sparsity over time
-            # TODO: In weights of lateral support: Mask out center pixel so that it only depends on the neighborhood
-            x_lateral_bin = (x_lateral_norm ** 3 >= 0.5).float()
-            # x_lateral_bin = torch.bernoulli(torch.clip(x_lateral_norm ** 5, 0, 1))
-=======
             if self.act_threshold == "bernoulli":
                 x_lateral_bin = torch.bernoulli(torch.clip(x_lateral_norm ** 3, 0, 1))
             else:
                 x_lateral_bin = (x_lateral_norm ** 3 >= self.act_threshold).float()
->>>>>>> 259234de
 
             # TODO:
             # if self.training and self.ts == 4:
